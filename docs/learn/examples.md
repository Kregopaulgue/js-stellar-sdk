--- conflicted
+++ resolved
@@ -36,13 +36,9 @@
 
 // Derive Keypair object and public key (that starts with a G) from the secret
 var sourceKeypair = StellarSdk.Keypair.fromSeed(sourceSecretKey);
-<<<<<<< HEAD
-var sourcePublicKey = sourceKeypair.accountId()
-=======
 var sourcePublicKey = sourceKeypair.accountId();
 
 var receiverPublicKey = 'GAIRISXKPLOWZBMFRPU5XRGUUX3VMA3ZEWKBM5MSNRU3CHV6P4PYZ74D';
->>>>>>> e8a2c4ca
 
 // Configure StellarSdk to talk to the horizon instance hosted by Stellar.org
 // To use the live network, set the hostname to 'horizon.stellar.org'
